--- conflicted
+++ resolved
@@ -12,24 +12,17 @@
 [features]
 default = []
 c-library = []
-<<<<<<< HEAD
 cooperative = []
 preemptive = []
-=======
 network = ["esp-wifi"]
->>>>>>> 53334d93
 
 [dependencies]
 cfg-if = "1.0.0"
 
 [target.'cfg(any(target_arch = "riscv32", target_arch = "xtensa"))'.dependencies]
 esp-alloc = "0.4.0"
-<<<<<<< HEAD
 esp-hal = "0.21.0"
-=======
-esp-hal = "0.20.0"
 esp-wifi = { version = "0.9.1", features = ["wifi"], optional = true }
->>>>>>> 53334d93
 
 [dev-dependencies]
 sequential-test = "0.2.4"