use core::mem::MaybeUninit;
use esp_alloc as _;

<<<<<<< HEAD
pub(crate) fn init_heap() {
=======
/// Heap initialization.
/// For more information see https://github.com/esp-rs/esp-alloc/.
pub fn init_heap() {
>>>>>>> c98e56fd
    const HEAP_SIZE: usize = 64 * 1024;
    static mut HEAP: MaybeUninit<[u8; HEAP_SIZE]> = MaybeUninit::uninit();

    unsafe {
        esp_alloc::HEAP.add_region(esp_alloc::HeapRegion::new(
            HEAP.as_mut_ptr() as *mut u8,
            HEAP_SIZE,
            esp_alloc::MemoryCapability::Internal.into(),
        ));
    }
}<|MERGE_RESOLUTION|>--- conflicted
+++ resolved
@@ -1,13 +1,9 @@
 use core::mem::MaybeUninit;
 use esp_alloc as _;
 
-<<<<<<< HEAD
-pub(crate) fn init_heap() {
-=======
 /// Heap initialization.
 /// For more information see https://github.com/esp-rs/esp-alloc/.
 pub fn init_heap() {
->>>>>>> c98e56fd
     const HEAP_SIZE: usize = 64 * 1024;
     static mut HEAP: MaybeUninit<[u8; HEAP_SIZE]> = MaybeUninit::uninit();
 
