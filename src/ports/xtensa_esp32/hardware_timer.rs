--- conflicted
+++ resolved
@@ -1,12 +1,8 @@
 use crate::timer::TickType;
 use esp_hal::timer::timg::{Timer, Timer0, TimerGroup};
-<<<<<<< HEAD
-use esp_hal::{peripherals::*, prelude::*};
-=======
 use esp_hal::{
     clock::ClockControl, clock::Clocks, peripherals::*, prelude::*, system::SystemControl,
 };
->>>>>>> 53334d93
 
 // TODO: initialize peripherals in separate mod
 pub static mut TIMER00: Option<Timer<Timer0<TIMG0>, esp_hal::Blocking>> = None;
@@ -17,15 +13,12 @@
 
 /// Esp32 hardware timer setup.
 pub fn setup_hardware_timer() {
-<<<<<<< HEAD
-    let peripherals = esp_hal::init(esp_hal::Config::default());
-    let timer_group0 = TimerGroup::new(peripherals.TIMG0);
-=======
+    // let peripherals = esp_hal::init(esp_hal::Config::default());
+    // let timer_group0 = TimerGroup::new(peripherals.TIMG0);
     let peripherals = Peripherals::take();
     let system = SystemControl::new(peripherals.SYSTEM);
     let clocks = ClockControl::boot_defaults(system.clock_control).freeze();
     let timer_group0 = TimerGroup::new(peripherals.TIMG0, &clocks);
->>>>>>> 53334d93
 
     let timer00 = timer_group0.timer0;
     let _ = timer00.load_value(500u64.millis());
