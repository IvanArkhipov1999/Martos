use core::time::Duration;
#[cfg(any(target_arch = "riscv32", target_arch = "xtensa"))]
#[cfg(feature = "network")]
use esp_wifi::esp_now::EspNow;

/// PortTrait contains all the platform specific functions.
pub trait PortTrait {
    /// Function is called when timer is created. Can be used to set configuration.
    fn setup_hardware_timer();
<<<<<<< HEAD
    /// Function used to get amount of ticks from the start of a timer
    fn get_tick_counter() -> TickType;
=======
    /// Function is used to check the correctness of index.
    fn valid_timer_index(timer_index: u8) -> bool;
    /// Function is called to attempt to acquire the timer.
    fn try_acquire_timer(timer_index: u8) -> bool;
    /// Function is called to start the timer.
    fn start_hardware_timer(timer_index: u8);
    /// Function is called to change the timer operating mode.
    fn set_reload_mode(timer_index: u8, auto_reload: bool);
    /// Function is called to change the period of the timer.
    fn change_period_timer(timer_index: u8, period: Duration);
    /// Function is called to get amount of time from the start of the timer.
    fn get_time(timer_index: u8) -> Duration;
    /// Function is called to stop the timer.
    fn stop_hardware_timer(timer_index: u8) -> bool;
    /// Function is called to release the timer.
    fn release_hardware_timer(timer_index: u8);
>>>>>>> c98e56fd

    /// Function is called when heap is created. Can be used to set configuration.
    fn init_heap();
    #[cfg(feature = "network")]
    /// Function for initializing network settings.
    fn init_network();
    #[cfg(any(target_arch = "riscv32", target_arch = "xtensa"))]
    #[cfg(feature = "network")]
    /// Function for getting esp-now object for network.
    fn get_esp_now() -> EspNow<'static>;

    // TODO: split to separate trait?
    #[cfg(feature = "preemptive")]
    fn setup_interrupt();
    #[cfg(feature = "preemptive")]
    fn setup_stack(thread: &mut crate::task_manager::preemptive::Thread);
    #[cfg(feature = "preemptive")]
    fn save_ctx(thread_ctx: &mut TrapFrame, isr_ctx: &TrapFrame);
    #[cfg(feature = "preemptive")]
    fn load_ctx(thread_ctx: &TrapFrame, isr_ctx: &mut TrapFrame);
}

/// Port is an alias of PortTrait implementation for a current platform

#[cfg(any(target_arch = "riscv32", target_arch = "xtensa"))]
pub mod xtensa_esp32;
#[cfg(any(target_arch = "riscv32", target_arch = "xtensa"))]
mod arch {
    use super::xtensa_esp32;
    pub type Port = xtensa_esp32::XtensaEsp32;
    #[cfg(feature = "preemptive")]
    pub type TrapFrame = xtensa_esp32::TrapFrame;
    #[cfg(feature = "preemptive")]
    pub const STACK_ALIGN: usize = 16;
}

#[cfg(all(
    not(any(target_arch = "riscv32", target_arch = "xtensa")),
    not(target_arch = "mips64")
))]
pub mod mok;
#[cfg(all(
    not(any(target_arch = "riscv32", target_arch = "xtensa")),
    not(target_arch = "mips64")
))]
mod arch {
    use super::mok;
    pub type Port = mok::Mok;
    #[cfg(feature = "preemptive")]
    pub type TrapFrame = mok::TrapFrame;
    #[cfg(feature = "preemptive")]
    pub const STACK_ALIGN: usize = 0;
}

#[cfg(any(target_arch = "mips64", feature = "mips64_timer_tests"))]
pub mod mips64;
#[cfg(target_arch = "mips64")]
mod arch {
    use super::mips64;
    pub type Port = mips64::Mips64;
    #[cfg(feature = "preemptive")]
    pub type TrapFrame = ();
    #[cfg(feature = "preemptive")]
    pub const STACK_ALIGN: usize = 0;
}

pub use arch::*;<|MERGE_RESOLUTION|>--- conflicted
+++ resolved
@@ -7,10 +7,6 @@
 pub trait PortTrait {
     /// Function is called when timer is created. Can be used to set configuration.
     fn setup_hardware_timer();
-<<<<<<< HEAD
-    /// Function used to get amount of ticks from the start of a timer
-    fn get_tick_counter() -> TickType;
-=======
     /// Function is used to check the correctness of index.
     fn valid_timer_index(timer_index: u8) -> bool;
     /// Function is called to attempt to acquire the timer.
@@ -27,7 +23,6 @@
     fn stop_hardware_timer(timer_index: u8) -> bool;
     /// Function is called to release the timer.
     fn release_hardware_timer(timer_index: u8);
->>>>>>> c98e56fd
 
     /// Function is called when heap is created. Can be used to set configuration.
     fn init_heap();
