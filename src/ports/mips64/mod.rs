--- conflicted
+++ resolved
@@ -20,17 +20,12 @@
     fn change_period_timer(period: core::time::Duration) {
         hardware_timer::change_period_timer(period);
     }
-
-<<<<<<< HEAD
+  
     fn get_time() -> core::time::Duration {
         hardware_timer::get_time()
     }
 
     fn stop_hardware_timer() -> bool {
         hardware_timer::stop_hardware_timer()
-=======
-    fn get_tick_counter() -> crate::timer::TickType {
-        hardware_timer::get_tick_counter()
->>>>>>> 21a19106
     }
 }