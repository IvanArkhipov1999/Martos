//! # Preemptive Task Scheduler
//!
//! This module implements preemptive multitasking for Martos RTOS, providing hardware-assisted
//! task switching through timer interrupts. Unlike cooperative scheduling, tasks can be
//! interrupted and switched automatically, improving system responsiveness and fairness.
//!
//! # Architecture Overview
//!
//! The preemptive scheduler uses hardware timer interrupts to enforce time-slicing between tasks.
//! Each task runs in its own thread with a dedicated stack, and context switches occur
//! transparently through interrupt service routines.
//!
//! ## Key Components
//!
//! - [`Thread`] - Represents a single task thread with dedicated stack and saved context
//! - [`PreemptiveTaskManager`] - Manages multiple threads using round-robin scheduling
//! - Hardware abstraction via [`Port`] trait for architecture-specific context switching
//!
//! ## Context Switching Process
//!
//! 1. **Timer Interrupt**: Hardware timer triggers an interrupt
//! 2. **Save Context**: Current task's CPU registers are saved to its [`TrapFrame`]
//! 3. **Schedule**: Next task is selected using round-robin algorithm
//! 4. **Restore Context**: New task's registers are loaded from its [`TrapFrame`]
//! 5. **Resume Execution**: New task continues from where it was interrupted
//!
//! ## Memory Management
//!
//! Each thread receives its own stack allocated at creation time:
//! - Stack size: [`THREAD_STACK_SIZE`] bytes (currently 1024)
//! - Memory layout: C-compatible with proper alignment
//! - **Note**: Stack deallocation is not yet implemented
//!
//! # Usage Examples
//!
//! ## Basic Task Registration
//!
//! ```rust,no_run
//! use martos::task_manager::{TaskManager, TaskManagerTrait};
//! use core::sync::atomic::{AtomicU32, Ordering};
//!
//! static COUNTER: AtomicU32 = AtomicU32::new(0);
//!
//! fn setup_task() {
//!     println!("Task initialized");
//! }
//!
//! fn main_task() {
//!     let count = COUNTER.fetch_add(1, Ordering::Relaxed);
//!     println!("Task iteration: {}", count);
//! }
//!
//! fn stop_condition() -> bool {
//!     COUNTER.load(Ordering::Relaxed) >= 100
//! }
//!
//! // Register preemptive task
//! TaskManager::add_task(setup_task, main_task, stop_condition);
//! TaskManager::start_task_manager();
//! ```
//!
//! # Safety Considerations
//!
//! ## Memory Safety
//! - Dynamic stack allocation without corresponding deallocation
//! - Unsafe access to global `TASK_MANAGER` instance
//! - Raw pointer manipulation for stack management
//!
//! ## Concurrency Safety
//! - Single-core design - not suitable for SMP systems
//! - No protection against data races between tasks
//! - Shared mutable state requires careful synchronization
//!
//! # Limitations
//!
//! - **Memory leaks**: Stack memory is never freed
//! - **Single-core only**: No SMP support
//! - **No priorities**: Simple round-robin scheduling only  
//! - **Fixed stack size**: All tasks use same stack size
//!
//! # Performance Characteristics
//!
//! - **Time complexity**: O(1) task switching
//! - **Space complexity**: O(n) where n is number of tasks
//! - **Interrupt overhead**: Context save/restore on each timer interrupt
//! - **Fair scheduling**: Equal time slices for all tasks
//!
//! # See Also
//!
//! - [`cooperative`] - Alternative cooperative scheduler
//! - [`TaskManagerTrait`] - Common interface for all schedulers
//! - [`Port`] - Hardware abstraction layer

use crate::ports::{Port, PortTrait, TrapFrame, STACK_ALIGN};
use crate::task_manager::task::{
    Task, TaskLoopFunctionType, TaskSetupFunctionType, TaskStopConditionFunctionType,
};
use crate::task_manager::{TaskManagerTrait, TASK_MANAGER};
use alloc::vec::Vec;
use core::alloc::Layout;

/// Default stack size for each thread in bytes.
///
/// All tasks receive stacks of this size. The size should be sufficient
/// for the deepest call stack expected in any task, including interrupt
/// handling overhead.
///
/// # TODO
/// Make stack size configurable per task or implement stack overflow detection.
pub(crate) const THREAD_STACK_SIZE: usize = 1024;

<<<<<<< HEAD
#[allow(dead_code)]
pub(crate) struct Thread {
    /// Pointer to the memory allocated for stack
    #[allow(dead_code)]
=======
/// Represents a single task thread in the preemptive scheduler.
///
/// Each thread encapsulates a task along with its execution context,
/// including a dedicated stack and saved CPU registers. Threads are
/// managed by the [`PreemptiveTaskManager`] and scheduled using
/// round-robin time-slicing.
///
/// # Memory Layout
///
/// The struct uses `#[repr(C)]` to ensure consistent memory layout
/// for interaction with low-level context switching code.
///
/// # Safety
///
/// The `stack` field is a raw pointer to dynamically allocated memory.
/// Care must be taken to ensure the stack remains valid throughout
/// the thread's lifetime. Currently, stack deallocation is not implemented.
pub(crate) struct Thread {
    /// Pointer to the memory allocated for this thread's stack.
    ///
    /// The stack is allocated during thread creation and should remain
    /// valid throughout the thread's execution. Stack size is determined
    /// by [`THREAD_STACK_SIZE`].
    ///
    /// # Safety
    /// Raw pointer requires careful lifetime management.
>>>>>>> f3415989
    pub(crate) stack: *mut u8,

    /// Architecture-specific saved register state.
    ///
    /// Contains all CPU registers that need to be preserved across
    /// context switches. The exact content depends on the target
    /// architecture and is managed by the [`Port`] abstraction.
    pub(crate) context: TrapFrame,
<<<<<<< HEAD
    /// Task that is executed by this thread
    #[allow(dead_code)]
=======

    /// The task definition executed by this thread.
    ///
    /// Contains the three function pointers that define the task's
    /// behavior: setup, main loop, and termination condition.
>>>>>>> f3415989
    pub(crate) task: Task,
}

impl Thread {
    /// Creates a new thread with the given task functions.
    ///
    /// Initializes the thread structure with the provided stack pointer
    /// and task definition. The context is initialized to default values.
    ///
    /// # Arguments
    ///
    /// * `stack` - Pointer to allocated stack memory
    /// * `start` - Setup function called once at thread start
    /// * `loop_` - Main loop function called repeatedly  
    /// * `stop` - Termination condition function
    ///
    /// # Returns
    ///
    /// A new `Thread` instance ready for scheduling.
    fn new(
        stack: *mut u8,
        start: TaskSetupFunctionType,
        loop_: TaskLoopFunctionType,
        stop: TaskStopConditionFunctionType,
    ) -> Self {
        Thread {
            stack,
            context: TrapFrame::default(),
            task: Task {
                setup_fn: start,
                loop_fn: loop_,
                stop_condition_fn: stop,
            },
        }
    }
<<<<<<< HEAD
    #[allow(dead_code)]
=======

    /// Executes a task from start to completion.
    ///
    /// This function implements the standard task lifecycle:
    /// 1. Call setup function once
    /// 2. Repeatedly call loop function until stop condition is met
    /// 3. Exit when stop condition returns true
    ///
    /// # Arguments
    ///
    /// * `start` - Setup function
    /// * `loop_` - Main loop function
    /// * `stop` - Termination condition
    ///
    /// # Behavior
    ///
    /// The function runs in an infinite loop until the stop condition
    /// becomes true. In preemptive mode, the loop can be interrupted
    /// by timer events.
    ///
    /// # TODO
    /// Implement proper yielding mechanism instead of infinite loop.
>>>>>>> f3415989
    pub(crate) fn run_task(
        start: TaskSetupFunctionType,
        loop_: TaskLoopFunctionType,
        stop: TaskStopConditionFunctionType,
    ) {
        start();
        loop {
            if stop() {
<<<<<<< HEAD
                // TODO: yield
                core::hint::spin_loop();
=======
                // TODO: yield properly instead of busy loop
                loop {}
>>>>>>> f3415989
            } else {
                loop_();
            }
        }
    }
}

/// Preemptive task manager implementing round-robin scheduling.
///
/// This manager maintains a collection of threads and provides preemptive
/// multitasking through hardware timer interrupts. Tasks are scheduled
/// in round-robin fashion, with each task receiving equal time slices.
///
/// # Thread Safety
///
/// The manager is designed for single-core systems and uses unsafe
/// code to access the global `TASK_MANAGER` instance. Proper synchronization
/// is assumed to be handled at a higher level.
///
/// # Example
///
/// ```rust,no_run
/// use martos::task_manager::{TaskManager, TaskManagerTrait};
///
/// fn setup() { println!("Starting task"); }
/// fn work() { println!("Working..."); }  
/// fn done() -> bool { false }
///
/// TaskManager::add_task(setup, work, done);
/// TaskManager::start_task_manager();
/// ```
pub struct PreemptiveTaskManager {
    /// Vector of all managed threads.
    ///
    /// Threads are stored in the order they were added and scheduled
    /// using round-robin algorithm based on their position in this vector.
    pub(crate) tasks: Vec<Thread>,

    /// Index of the currently executing task.
    ///
    /// Points to the thread in the `tasks` vector that is currently
    /// running or should run next. Updated during each context switch.
    pub(crate) task_to_execute_index: usize,

    /// Flag indicating if this is the first task switch.
    ///
    /// Used to handle the initial transition from kernel to first task,
    /// which doesn't require saving previous context.
    first_task: bool,
}

impl PreemptiveTaskManager {
    /// Creates a new preemptive task manager.
    ///
    /// Initializes an empty task manager ready to accept tasks.
    /// The manager starts in "first task" mode to handle the initial
    /// context switch correctly.
    ///
    /// # Returns
    ///
    /// A new `PreemptiveTaskManager` instance.
    pub const fn new() -> Self {
        PreemptiveTaskManager {
            tasks: Vec::new(),
            task_to_execute_index: 0,
            first_task: true,
        }
    }

<<<<<<< HEAD
    #[allow(static_mut_refs)]
=======
    /// Advances to the next thread in round-robin order.
    ///
    /// Updates the `task_to_execute_index` to point to the next task
    /// in the circular queue. Wraps around to the first task after
    /// the last task.
    ///
    /// # Safety
    ///
    /// Accesses the global `TASK_MANAGER` instance unsafely.
>>>>>>> f3415989
    fn next_thread() {
        unsafe {
            TASK_MANAGER.task_to_execute_index =
                (TASK_MANAGER.task_to_execute_index + 1) % TASK_MANAGER.tasks.len()
        }
    }

<<<<<<< HEAD
    #[allow(static_mut_refs)]
=======
    /// Performs a context switch between tasks.
    ///
    /// This function is called from interrupt context when the timer
    /// fires. It saves the current task's context and switches to the
    /// next task in the round-robin queue.
    ///
    /// # Arguments
    ///
    /// * `isr_ctx` - Interrupt context containing current CPU state
    ///
    /// # Behavior
    ///
    /// 1. If not the first task, save current context
    /// 2. Select next task using round-robin
    /// 3. Load new task's context  
    /// 4. Return to new task's execution point
    ///
    /// # Safety
    ///
    /// This function manipulates raw CPU context and must only be
    /// called from interrupt context with proper stack setup.
>>>>>>> f3415989
    pub fn schedule(isr_ctx: &mut TrapFrame) {
        if unsafe { !TASK_MANAGER.first_task } {
            let task = unsafe {
                TASK_MANAGER
                    .tasks
                    .get_mut(TASK_MANAGER.task_to_execute_index)
                    .unwrap()
            };
            let ctx = &mut task.context;
            Port::save_ctx(ctx, isr_ctx);

            Self::next_thread();
        }
        unsafe { TASK_MANAGER.first_task = false }

        let task = unsafe {
            TASK_MANAGER
                .tasks
                .get(TASK_MANAGER.task_to_execute_index)
                .unwrap()
        };
        let ctx = &task.context;
        Port::load_ctx(ctx, isr_ctx);
    }
}

/// Implementation of TaskManagerTrait for preemptive scheduling.
///
/// Provides the common interface for task management while implementing
/// preemptive-specific behavior like stack allocation and interrupt setup.
impl TaskManagerTrait for PreemptiveTaskManager {
<<<<<<< HEAD
    #[allow(static_mut_refs)]
=======
    /// Adds a new task to the preemptive scheduler.
    ///
    /// Creates a new thread with dedicated stack space and registers
    /// it with the scheduler. The task will be included in the round-robin
    /// scheduling once the scheduler starts.
    ///
    /// # Arguments  
    ///
    /// * `setup_fn` - Initialization function called once
    /// * `loop_fn` - Main execution function called repeatedly
    /// * `stop_condition_fn` - Termination condition check
    ///
    /// # Memory Allocation
    ///
    /// Allocates [`THREAD_STACK_SIZE`] bytes for the task's stack.
    /// The memory is aligned according to [`STACK_ALIGN`] requirements.
    ///
    /// # Safety
    ///
    /// Uses unsafe operations for memory allocation and global state access.
    ///
    /// # Panics
    ///
    /// Panics if memory allocation fails or stack setup fails.
    ///
    /// # TODO
    ///
    /// Implement stack deallocation when tasks terminate.
>>>>>>> f3415989
    fn add_task(
        setup_fn: TaskSetupFunctionType,
        loop_fn: TaskLoopFunctionType,
        stop_condition_fn: TaskStopConditionFunctionType,
    ) {
        let layout = Layout::from_size_align(THREAD_STACK_SIZE, STACK_ALIGN).unwrap();
        let stack = unsafe { alloc::alloc::alloc(layout) };
        let mut thread = Thread::new(stack, setup_fn, loop_fn, stop_condition_fn);
        Port::setup_stack(&mut thread);
        unsafe { TASK_MANAGER.tasks.push(thread) }
        // TODO: implement proper deallocation
    }

    /// Starts the preemptive task manager.
    ///
    /// Initializes hardware interrupts for preemptive scheduling and
    /// begins task execution. This function never returns as it transfers
    /// control to the task scheduler.
    ///
    /// # Behavior
    ///
    /// 1. Sets up hardware timer interrupts
    /// 2. Transfers control to interrupt-driven scheduling
    /// 3. Tasks are switched automatically via timer interrupts
    ///
    /// # Never Returns
    ///
    /// This function never returns to the caller. Once started,
    /// the system runs under preemptive task scheduling.
    ///
    /// # TODO
    ///
    /// Implement idle task for when no tasks are runnable.
    fn start_task_manager() -> ! {
        // TODO: Add idle task implementation
        Port::setup_interrupt();
        loop {
            core::hint::spin_loop();
        }
    }
}

impl Default for PreemptiveTaskManager {
    fn default() -> Self {
        Self::new()
    }
}<|MERGE_RESOLUTION|>--- conflicted
+++ resolved
@@ -109,12 +109,6 @@
 /// Make stack size configurable per task or implement stack overflow detection.
 pub(crate) const THREAD_STACK_SIZE: usize = 1024;
 
-<<<<<<< HEAD
-#[allow(dead_code)]
-pub(crate) struct Thread {
-    /// Pointer to the memory allocated for stack
-    #[allow(dead_code)]
-=======
 /// Represents a single task thread in the preemptive scheduler.
 ///
 /// Each thread encapsulates a task along with its execution context,
@@ -141,7 +135,6 @@
     ///
     /// # Safety
     /// Raw pointer requires careful lifetime management.
->>>>>>> f3415989
     pub(crate) stack: *mut u8,
 
     /// Architecture-specific saved register state.
@@ -150,16 +143,11 @@
     /// context switches. The exact content depends on the target
     /// architecture and is managed by the [`Port`] abstraction.
     pub(crate) context: TrapFrame,
-<<<<<<< HEAD
-    /// Task that is executed by this thread
-    #[allow(dead_code)]
-=======
 
     /// The task definition executed by this thread.
     ///
     /// Contains the three function pointers that define the task's
     /// behavior: setup, main loop, and termination condition.
->>>>>>> f3415989
     pub(crate) task: Task,
 }
 
@@ -195,9 +183,6 @@
             },
         }
     }
-<<<<<<< HEAD
-    #[allow(dead_code)]
-=======
 
     /// Executes a task from start to completion.
     ///
@@ -220,7 +205,6 @@
     ///
     /// # TODO
     /// Implement proper yielding mechanism instead of infinite loop.
->>>>>>> f3415989
     pub(crate) fn run_task(
         start: TaskSetupFunctionType,
         loop_: TaskLoopFunctionType,
@@ -229,13 +213,8 @@
         start();
         loop {
             if stop() {
-<<<<<<< HEAD
-                // TODO: yield
-                core::hint::spin_loop();
-=======
                 // TODO: yield properly instead of busy loop
                 loop {}
->>>>>>> f3415989
             } else {
                 loop_();
             }
@@ -305,9 +284,6 @@
         }
     }
 
-<<<<<<< HEAD
-    #[allow(static_mut_refs)]
-=======
     /// Advances to the next thread in round-robin order.
     ///
     /// Updates the `task_to_execute_index` to point to the next task
@@ -317,7 +293,6 @@
     /// # Safety
     ///
     /// Accesses the global `TASK_MANAGER` instance unsafely.
->>>>>>> f3415989
     fn next_thread() {
         unsafe {
             TASK_MANAGER.task_to_execute_index =
@@ -325,9 +300,6 @@
         }
     }
 
-<<<<<<< HEAD
-    #[allow(static_mut_refs)]
-=======
     /// Performs a context switch between tasks.
     ///
     /// This function is called from interrupt context when the timer
@@ -349,7 +321,6 @@
     ///
     /// This function manipulates raw CPU context and must only be
     /// called from interrupt context with proper stack setup.
->>>>>>> f3415989
     pub fn schedule(isr_ctx: &mut TrapFrame) {
         if unsafe { !TASK_MANAGER.first_task } {
             let task = unsafe {
@@ -381,9 +352,6 @@
 /// Provides the common interface for task management while implementing
 /// preemptive-specific behavior like stack allocation and interrupt setup.
 impl TaskManagerTrait for PreemptiveTaskManager {
-<<<<<<< HEAD
-    #[allow(static_mut_refs)]
-=======
     /// Adds a new task to the preemptive scheduler.
     ///
     /// Creates a new thread with dedicated stack space and registers
@@ -412,7 +380,6 @@
     /// # TODO
     ///
     /// Implement stack deallocation when tasks terminate.
->>>>>>> f3415989
     fn add_task(
         setup_fn: TaskSetupFunctionType,
         loop_fn: TaskLoopFunctionType,
