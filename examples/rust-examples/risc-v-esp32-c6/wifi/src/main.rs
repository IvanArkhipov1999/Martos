--- conflicted
+++ resolved
@@ -5,16 +5,9 @@
 use esp_hal::{entry, time};
 use esp_println::println;
 use esp_wifi::esp_now::{EspNow, PeerInfo, BROADCAST_ADDRESS};
-<<<<<<< HEAD
-use martos::{
-    get_esp_now, init_system,
-    task_manager::{TaskManager, TaskManagerTrait},
-};
-=======
 use martos::get_esp_now;
 use martos::init_system;
-use martos::task_manager::TaskManager;
->>>>>>> c98e56fd
+use martos::task_manager::{TaskManager, TaskManagerTrait};
 
 /// Esp-now object for network
 static mut ESP_NOW: Option<EspNow> = None;
