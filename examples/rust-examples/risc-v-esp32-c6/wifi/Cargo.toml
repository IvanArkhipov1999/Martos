--- conflicted
+++ resolved
@@ -14,11 +14,7 @@
 esp-hal = "0.21.1"
 esp-backtrace = { version = "0.14.1", features = ["esp32c6", "panic-handler", "exception-handler", "println"] }
 esp-println = { version = "0.11.0", features = ["esp32c6"] }
-<<<<<<< HEAD
-esp-wifi = { version = "0.10.1", features = ["wifi", "esp-now"]}
-=======
 esp-wifi = { version = "0.10.1", features = ["wifi", "esp-now"] }
->>>>>>> c98e56fd
 
 [features]
 default = ["esp-hal/esp32c6", "esp-backtrace/esp32c6", "esp-println/esp32c6", "esp-wifi/esp32c6"]