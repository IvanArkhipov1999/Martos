#![no_std]
#![no_main]

use esp_backtrace as _;
use esp_hal::{entry, time};
use esp_println::println;
use esp_wifi::esp_now::{EspNow, PeerInfo, BROADCAST_ADDRESS};
<<<<<<< HEAD

=======
>>>>>>> c98e56fd
use martos::get_esp_now;
use martos::{
    init_system,
    task_manager::{TaskManager, TaskManagerTrait},
};

/// Esp-now object for network
static mut ESP_NOW: Option<EspNow> = None;
/// Variable for saving time to send broadcast message
static mut NEXT_SEND_TIME: Option<u64> = None;

/// Setup function for task to execute.
fn setup_fn() {
    println!("Setup hello world!");
    unsafe {
        ESP_NOW = Some(get_esp_now());
        NEXT_SEND_TIME = Some(time::now().duration_since_epoch().to_millis() + 5 * 1000);
    }
}

/// Loop function for task to execute.
fn loop_fn() {
    unsafe {
        let mut esp_now = ESP_NOW.take().expect("Esp-now error in main");

        let r = esp_now.receive();
        if let Some(r) = r {
            println!("Received {:?}", r);

            if r.info.dst_address == BROADCAST_ADDRESS {
                if !esp_now.peer_exists(&r.info.src_address) {
                    esp_now
                        .add_peer(PeerInfo {
                            peer_address: r.info.src_address,
                            lmk: None,
                            channel: None,
                            encrypt: false,
                        })
                        .unwrap();
                }
                let status = esp_now
                    .send(&r.info.src_address, b"Hello Peer")
                    .unwrap()
                    .wait();
                println!("Send hello to peer status: {:?}", status);
            }
        }

        let mut next_send_time = NEXT_SEND_TIME.take().expect("Next send time error in main");
        if time::now().duration_since_epoch().to_millis() >= next_send_time {
            next_send_time = time::now().duration_since_epoch().to_millis() + 5 * 1000;
            println!("Send");
            let status = esp_now
                .send(&BROADCAST_ADDRESS, b"0123456789")
                .unwrap()
                .wait();
            println!("Send broadcast status: {:?}", status)
        }

        NEXT_SEND_TIME = Some(next_send_time);
        ESP_NOW = Some(esp_now);
    }
}

/// Stop condition function for task to execute.
fn stop_condition_fn() -> bool {
    return false;
}

#[entry]
fn main() -> ! {
    // Initialize Martos.
    init_system();
    // Add task to execute.
    TaskManager::add_task(setup_fn, loop_fn, stop_condition_fn);
    // Start task manager.
    TaskManager::start_task_manager();
}<|MERGE_RESOLUTION|>--- conflicted
+++ resolved
@@ -5,10 +5,6 @@
 use esp_hal::{entry, time};
 use esp_println::println;
 use esp_wifi::esp_now::{EspNow, PeerInfo, BROADCAST_ADDRESS};
-<<<<<<< HEAD
-
-=======
->>>>>>> c98e56fd
 use martos::get_esp_now;
 use martos::{
     init_system,
