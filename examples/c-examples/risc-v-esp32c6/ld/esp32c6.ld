--- conflicted
+++ resolved
@@ -22,11 +22,7 @@
 /* These lengths can be adjusted, if necessary: */
 bootloader_usable_dram_end = 0x4087c610;
 bootloader_stack_overhead = 0x2000; /* For safety margin between bootloader data section and startup stacks */
-<<<<<<< HEAD
 bootloader_dram_seg_len = 0xD338;
-=======
-bootloader_dram_seg_len = 0x10C40;
->>>>>>> 137f3dc9
 bootloader_iram_loader_seg_len = 0x7000;
 bootloader_iram_seg_len = 0x421C;
 
@@ -50,11 +46,8 @@
  * 2. Update the value in this assert.
  * 3. Update SRAM_DRAM_END in components/esp_system/ld/esp32c6/memory.ld.in to the same value.
  */
-<<<<<<< HEAD
+
 ASSERT(bootloader_iram_loader_seg_start == 0x408662D8, "bootloader_iram_loader_seg_start inconsistent with SRAM_DRAM_END");
-=======
-ASSERT(bootloader_iram_loader_seg_start == 0x408629D0, "bootloader_iram_loader_seg_start inconsistent with SRAM_DRAM_END");
->>>>>>> 137f3dc9
 
 /* Default entry point: */
 ENTRY(call_start_cpu0);
