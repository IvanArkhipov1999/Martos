// TODO: maybe all this should be in martos, not in c-library folder

#![no_std]

use esp_hal as _;
<<<<<<< HEAD
use martos::c_api::*;
=======
use martos::task_manager::TaskManager;
use martos::timer::{TickType, Timer};
use martos::c-api::*;
>>>>>>> 66fd1148

#[panic_handler]
fn panic(_info: &core::panic::PanicInfo) -> ! {
    loop {}
}<|MERGE_RESOLUTION|>--- conflicted
+++ resolved
@@ -3,15 +3,49 @@
 #![no_std]
 
 use esp_hal as _;
-<<<<<<< HEAD
-use martos::c_api::*;
-=======
 use martos::task_manager::TaskManager;
 use martos::timer::{TickType, Timer};
-use martos::c-api::*;
->>>>>>> 66fd1148
 
 #[panic_handler]
 fn panic(_info: &core::panic::PanicInfo) -> ! {
     loop {}
+}
+
+#[no_mangle]
+pub extern "C" fn init_system() {
+    martos::init_system()
+}
+
+#[no_mangle]
+pub extern "C" fn setup_timer() {
+    Timer::setup_timer()
+}
+
+#[no_mangle]
+pub extern "C" fn loop_timer() {
+    Timer::loop_timer()
+}
+
+#[no_mangle]
+pub extern "C" fn stop_condition_timer() -> bool {
+    Timer::stop_condition_timer()
+}
+
+#[no_mangle]
+pub extern "C" fn get_tick_counter() -> TickType {
+    Timer::get_tick_counter()
+}
+
+#[no_mangle]
+pub extern "C" fn add_task(
+    setup_fn: extern "C" fn() -> (),
+    loop_fn: extern "C" fn() -> (),
+    stop_condition_fn: extern "C" fn() -> bool,
+) {
+    TaskManager::add_task(setup_fn, loop_fn, stop_condition_fn)
+}
+
+#[no_mangle]
+pub extern "C" fn start_task_manager() {
+    TaskManager::start_task_manager()
 }